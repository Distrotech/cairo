/* cairo - a vector graphics library with display and print output
 *
 * Copyright © 2002 University of Southern California
 * Copyright © 2005 Red Hat, Inc.
 *
 * This library is free software; you can redistribute it and/or
 * modify it either under the terms of the GNU Lesser General Public
 * License version 2.1 as published by the Free Software Foundation
 * (the "LGPL") or, at your option, under the terms of the Mozilla
 * Public License Version 1.1 (the "MPL"). If you do not alter this
 * notice, a recipient may use your version of this file under either
 * the MPL or the LGPL.
 *
 * You should have received a copy of the LGPL along with this library
 * in the file COPYING-LGPL-2.1; if not, write to the Free Software
 * Foundation, Inc., 59 Temple Place, Suite 330, Boston, MA 02111-1307 USA
 * You should have received a copy of the MPL along with this library
 * in the file COPYING-MPL-1.1
 *
 * The contents of this file are subject to the Mozilla Public License
 * Version 1.1 (the "License"); you may not use this file except in
 * compliance with the License. You may obtain a copy of the License at
 * http://www.mozilla.org/MPL/
 *
 * This software is distributed on an "AS IS" basis, WITHOUT WARRANTY
 * OF ANY KIND, either express or implied. See the LGPL or the MPL for
 * the specific language governing rights and limitations.
 *
 * The Original Code is the cairo graphics library.
 *
 * The Initial Developer of the Original Code is University of Southern
 * California.
 *
 * Contributor(s):
 *	Carl D. Worth <cworth@cworth.org>
 */

#ifndef CAIRO_H
#define CAIRO_H

#include "cairo-version.h"
#include "cairo-features.h"
#include "cairo-deprecated.h"

#ifdef  __cplusplus
# define CAIRO_BEGIN_DECLS  extern "C" {
# define CAIRO_END_DECLS    }
#else
# define CAIRO_BEGIN_DECLS
# define CAIRO_END_DECLS
#endif

#ifndef cairo_public
# if defined (_MSC_VER) && ! defined (CAIRO_WIN32_STATIC_BUILD)
#  define cairo_public __declspec(dllimport)
# else
#  define cairo_public
# endif
#endif

CAIRO_BEGIN_DECLS

#define CAIRO_VERSION_ENCODE(major, minor, micro) (	\
	  ((major) * 10000)				\
	+ ((minor) *   100)				\
	+ ((micro) *     1))

#define CAIRO_VERSION CAIRO_VERSION_ENCODE(	\
	CAIRO_VERSION_MAJOR,			\
	CAIRO_VERSION_MINOR,			\
	CAIRO_VERSION_MICRO)


#define CAIRO_VERSION_STRINGIZE_(major, minor, micro)	\
	#major"."#minor"."#micro
#define CAIRO_VERSION_STRINGIZE(major, minor, micro)	\
	CAIRO_VERSION_STRINGIZE_(major, minor, micro)

#define CAIRO_VERSION_STRING CAIRO_VERSION_STRINGIZE(	\
	CAIRO_VERSION_MAJOR,				\
	CAIRO_VERSION_MINOR,				\
	CAIRO_VERSION_MICRO)


cairo_public int
cairo_version (void);

cairo_public const char*
cairo_version_string (void);

/**
 * cairo_bool_t:
 *
 * #cairo_bool_t is used for boolean values. Returns of type
 * #cairo_bool_t will always be either 0 or 1, but testing against
 * these values explicitly is not encouraged; just use the
 * value as a boolean condition.
 *
 * <informalexample><programlisting>
 *  if (cairo_in_stroke (cr, x, y)) {
 *      /<!-- -->* do something *<!-- -->/
 *  }
 * </programlisting></informalexample>
 **/
typedef int cairo_bool_t;

/**
 * cairo_t:
 *
 * A #cairo_t contains the current state of the rendering device,
 * including coordinates of yet to be drawn shapes.
 *
 * Cairo contexts, as #cairo_t objects are named, are central to
 * cairo and all drawing with cairo is always done to a #cairo_t
 * object.
 *
 * Memory management of #cairo_t is done with
 * cairo_reference() and cairo_destroy().
 **/
typedef struct _cairo cairo_t;

/**
 * cairo_surface_t:
 *
 * A #cairo_surface_t represents an image, either as the destination
 * of a drawing operation or as source when drawing onto another
 * surface.  To draw to a #cairo_surface_t, create a cairo context
 * with the surface as the target, using cairo_create().
 *
 * There are different subtypes of #cairo_surface_t for
 * different drawing backends; for example, cairo_image_surface_create()
 * creates a bitmap image in memory.
 * The type of a surface can be queried with cairo_surface_get_type().
 *
 * Memory management of #cairo_surface_t is done with
 * cairo_surface_reference() and cairo_surface_destroy().
 **/
typedef struct _cairo_surface cairo_surface_t;

/**
 * cairo_matrix_t:
 * @xx: xx component of the affine transformation
 * @yx: yx component of the affine transformation
 * @xy: xy component of the affine transformation
 * @yy: yy component of the affine transformation
 * @x0: X translation component of the affine transformation
 * @y0: Y translation component of the affine transformation
 *
 * A #cairo_matrix_t holds an affine transformation, such as a scale,
 * rotation, shear, or a combination of those. The transformation of
 * a point (x, y) is given by:
 * <programlisting>
 *     x_new = xx * x + xy * y + x0;
 *     y_new = yx * x + yy * y + y0;
 * </programlisting>
 **/
typedef struct _cairo_matrix {
    double xx; double yx;
    double xy; double yy;
    double x0; double y0;
} cairo_matrix_t;

/**
 * cairo_pattern_t:
 *
 * A #cairo_pattern_t represents a source when drawing onto a
 * surface. There are different subtypes of #cairo_pattern_t,
 * for different types of sources; for example,
 * cairo_pattern_create_rgb() creates a pattern for a solid
 * opaque color.
 *
 * Other than various cairo_pattern_create_<emphasis>type</emphasis>()
 * functions, some of the pattern types can be implicitly created
 * using various cairo_set_source_<emphasis>type</emphasis>() functions;
 * for example cairo_set_source_rgb().
 *
 * The type of a pattern can be queried with cairo_pattern_get_type().
 *
 * Memory management of #cairo_pattern_t is done with
 * cairo_pattern_reference() and cairo_pattern_destroy().
 **/
typedef struct _cairo_pattern cairo_pattern_t;

/**
 * cairo_destroy_func_t:
 * @data: The data element being destroyed.
 *
 * #cairo_destroy_func_t the type of function which is called when a
 * data element is destroyed. It is passed the pointer to the data
 * element and should free any memory and resources allocated for it.
 **/
typedef void (*cairo_destroy_func_t) (void *data);

/**
 * cairo_user_data_key_t:
 * @unused: not used; ignore.
 *
 * #cairo_user_data_key_t is used for attaching user data to cairo
 * data structures.  The actual contents of the struct is never used,
 * and there is no need to initialize the object; only the unique
 * address of a #cairo_data_key_t object is used.  Typically, you
 * would just use the address of a static #cairo_data_key_t object.
 **/
typedef struct _cairo_user_data_key {
    int unused;
} cairo_user_data_key_t;

/**
 * cairo_status_t:
 * @CAIRO_STATUS_SUCCESS: no error has occurred
 * @CAIRO_STATUS_NO_MEMORY: out of memory
 * @CAIRO_STATUS_INVALID_RESTORE: cairo_restore() called without matching cairo_save()
 * @CAIRO_STATUS_INVALID_POP_GROUP: no saved group to pop, i.e. cairo_pop_group() without matching cairo_push_group()
 * @CAIRO_STATUS_NO_CURRENT_POINT: no current point defined
 * @CAIRO_STATUS_INVALID_MATRIX: invalid matrix (not invertible)
 * @CAIRO_STATUS_INVALID_STATUS: invalid value for an input #cairo_status_t
 * @CAIRO_STATUS_NULL_POINTER: %NULL pointer
 * @CAIRO_STATUS_INVALID_STRING: input string not valid UTF-8
 * @CAIRO_STATUS_INVALID_PATH_DATA: input path data not valid
 * @CAIRO_STATUS_READ_ERROR: error while reading from input stream
 * @CAIRO_STATUS_WRITE_ERROR: error while writing to output stream
 * @CAIRO_STATUS_SURFACE_FINISHED: target surface has been finished
 * @CAIRO_STATUS_SURFACE_TYPE_MISMATCH: the surface type is not appropriate for the operation
 * @CAIRO_STATUS_PATTERN_TYPE_MISMATCH: the pattern type is not appropriate for the operation
 * @CAIRO_STATUS_INVALID_CONTENT: invalid value for an input #cairo_content_t
 * @CAIRO_STATUS_INVALID_FORMAT: invalid value for an input #cairo_format_t
 * @CAIRO_STATUS_INVALID_VISUAL: invalid value for an input Visual*
 * @CAIRO_STATUS_FILE_NOT_FOUND: file not found
 * @CAIRO_STATUS_INVALID_DASH: invalid value for a dash setting
 * @CAIRO_STATUS_INVALID_DSC_COMMENT: invalid value for a DSC comment (Since 1.2)
 * @CAIRO_STATUS_INVALID_INDEX: invalid index passed to getter (Since 1.4)
 * @CAIRO_STATUS_CLIP_NOT_REPRESENTABLE: clip region not representable in desired format (Since 1.4)
 * @CAIRO_STATUS_TEMP_FILE_ERROR: error creating or writing to a temporary file (Since 1.6)
 * @CAIRO_STATUS_INVALID_STRIDE: invalid value for stride (Since 1.6)
 * @CAIRO_STATUS_FONT_TYPE_MISMATCH: the font type is not appropriate for the operation (Since 1.8)
 * @CAIRO_STATUS_USER_FONT_IMMUTABLE: the user-font is immutable (Since 1.8)
 * @CAIRO_STATUS_USER_FONT_ERROR: error occurred in a user-font callback function (Since 1.8)
 * @CAIRO_STATUS_NEGATIVE_COUNT: negative number used where it is not allowed (Since 1.8)
 * @CAIRO_STATUS_INVALID_CLUSTERS: input clusters do not represent the accompanying text and glyph array (Since 1.8)
 * @CAIRO_STATUS_INVALID_SLANT: invalid value for an input #cairo_font_slant_t (Since 1.8)
 * @CAIRO_STATUS_INVALID_WEIGHT: invalid value for an input #cairo_font_weight_t (Since 1.8)
 * @CAIRO_STATUS_INVALID_SIZE: invalid value (typically too big) for the size of the input (surface, pattern, etc.) (Since 1.10)
 * @CAIRO_STATUS_USER_FONT_NOT_IMPLEMENTED: user-font method not implemented (Since 1.10)
 * @CAIRO_STATUS_LAST_STATUS: this is a special value indicating the number of
 *   status values defined in this enumeration.  When using this value, note
 *   that the version of cairo at run-time may have additional status values
 *   defined than the value of this symbol at compile-time. (Since 1.10)
 *
 * #cairo_status_t is used to indicate errors that can occur when
 * using Cairo. In some cases it is returned directly by functions.
 * but when using #cairo_t, the last error, if any, is stored in
 * the context and can be retrieved with cairo_status().
 *
 * New entries may be added in future versions.  Use cairo_status_to_string()
 * to get a human-readable representation of an error message.
 **/
typedef enum _cairo_status {
    CAIRO_STATUS_SUCCESS = 0,

    CAIRO_STATUS_NO_MEMORY,
    CAIRO_STATUS_INVALID_RESTORE,
    CAIRO_STATUS_INVALID_POP_GROUP,
    CAIRO_STATUS_NO_CURRENT_POINT,
    CAIRO_STATUS_INVALID_MATRIX,
    CAIRO_STATUS_INVALID_STATUS,
    CAIRO_STATUS_NULL_POINTER,
    CAIRO_STATUS_INVALID_STRING,
    CAIRO_STATUS_INVALID_PATH_DATA,
    CAIRO_STATUS_READ_ERROR,
    CAIRO_STATUS_WRITE_ERROR,
    CAIRO_STATUS_SURFACE_FINISHED,
    CAIRO_STATUS_SURFACE_TYPE_MISMATCH,
    CAIRO_STATUS_PATTERN_TYPE_MISMATCH,
    CAIRO_STATUS_INVALID_CONTENT,
    CAIRO_STATUS_INVALID_FORMAT,
    CAIRO_STATUS_INVALID_VISUAL,
    CAIRO_STATUS_FILE_NOT_FOUND,
    CAIRO_STATUS_INVALID_DASH,
    CAIRO_STATUS_INVALID_DSC_COMMENT,
    CAIRO_STATUS_INVALID_INDEX,
    CAIRO_STATUS_CLIP_NOT_REPRESENTABLE,
    CAIRO_STATUS_TEMP_FILE_ERROR,
    CAIRO_STATUS_INVALID_STRIDE,
    CAIRO_STATUS_FONT_TYPE_MISMATCH,
    CAIRO_STATUS_USER_FONT_IMMUTABLE,
    CAIRO_STATUS_USER_FONT_ERROR,
    CAIRO_STATUS_NEGATIVE_COUNT,
    CAIRO_STATUS_INVALID_CLUSTERS,
    CAIRO_STATUS_INVALID_SLANT,
    CAIRO_STATUS_INVALID_WEIGHT,
    CAIRO_STATUS_INVALID_SIZE,
    CAIRO_STATUS_USER_FONT_NOT_IMPLEMENTED,

    CAIRO_STATUS_LAST_STATUS
} cairo_status_t;

/**
 * cairo_content_t:
 * @CAIRO_CONTENT_COLOR: The surface will hold color content only.
 * @CAIRO_CONTENT_ALPHA: The surface will hold alpha content only.
 * @CAIRO_CONTENT_COLOR_ALPHA: The surface will hold color and alpha content.
 *
 * #cairo_content_t is used to describe the content that a surface will
 * contain, whether color information, alpha information (translucence
 * vs. opacity), or both.
 *
 * Note: The large values here are designed to keep #cairo_content_t
 * values distinct from #cairo_format_t values so that the
 * implementation can detect the error if users confuse the two types.
 **/
typedef enum _cairo_content {
    CAIRO_CONTENT_COLOR		= 0x1000,
    CAIRO_CONTENT_ALPHA		= 0x2000,
    CAIRO_CONTENT_COLOR_ALPHA	= 0x3000
} cairo_content_t;

/**
 * cairo_write_func_t:
 * @closure: the output closure
 * @data: the buffer containing the data to write
 * @length: the amount of data to write
 *
 * #cairo_write_func_t is the type of function which is called when a
 * backend needs to write data to an output stream.  It is passed the
 * closure which was specified by the user at the time the write
 * function was registered, the data to write and the length of the
 * data in bytes.  The write function should return
 * %CAIRO_STATUS_SUCCESS if all the data was successfully written,
 * %CAIRO_STATUS_WRITE_ERROR otherwise.
 *
 * Returns: the status code of the write operation
 **/
typedef cairo_status_t (*cairo_write_func_t) (void		  *closure,
					      const unsigned char *data,
					      unsigned int	   length);

/**
 * cairo_read_func_t:
 * @closure: the input closure
 * @data: the buffer into which to read the data
 * @length: the amount of data to read
 *
 * #cairo_read_func_t is the type of function which is called when a
 * backend needs to read data from an input stream.  It is passed the
 * closure which was specified by the user at the time the read
 * function was registered, the buffer to read the data into and the
 * length of the data in bytes.  The read function should return
 * %CAIRO_STATUS_SUCCESS if all the data was successfully read,
 * %CAIRO_STATUS_READ_ERROR otherwise.
 *
 * Returns: the status code of the read operation
 **/
typedef cairo_status_t (*cairo_read_func_t) (void		*closure,
					     unsigned char	*data,
					     unsigned int	length);

/* Functions for manipulating state objects */
cairo_public cairo_t *
cairo_create (cairo_surface_t *target);

cairo_public cairo_t *
cairo_reference (cairo_t *cr);

cairo_public void
cairo_destroy (cairo_t *cr);

cairo_public unsigned int
cairo_get_reference_count (cairo_t *cr);

cairo_public void *
cairo_get_user_data (cairo_t			 *cr,
		     const cairo_user_data_key_t *key);

cairo_public cairo_status_t
cairo_set_user_data (cairo_t			 *cr,
		     const cairo_user_data_key_t *key,
		     void			 *user_data,
		     cairo_destroy_func_t	  destroy);

cairo_public void
cairo_save (cairo_t *cr);

cairo_public void
cairo_restore (cairo_t *cr);

cairo_public void
cairo_push_group (cairo_t *cr);

cairo_public void
cairo_push_group_with_content (cairo_t *cr, cairo_content_t content);

cairo_public cairo_pattern_t *
cairo_pop_group (cairo_t *cr);

cairo_public void
cairo_pop_group_to_source (cairo_t *cr);

/* Modify state */

/**
 * cairo_operator_t:
 * @CAIRO_OPERATOR_CLEAR: clear destination layer (bounded)
 * @CAIRO_OPERATOR_SOURCE: replace destination layer (bounded)
 * @CAIRO_OPERATOR_OVER: draw source layer on top of destination layer
 * (bounded)
 * @CAIRO_OPERATOR_IN: draw source where there was destination content
 * (unbounded)
 * @CAIRO_OPERATOR_OUT: draw source where there was no destination
 * content (unbounded)
 * @CAIRO_OPERATOR_ATOP: draw source on top of destination content and
 * only there
 * @CAIRO_OPERATOR_DEST: ignore the source
 * @CAIRO_OPERATOR_DEST_OVER: draw destination on top of source
 * @CAIRO_OPERATOR_DEST_IN: leave destination only where there was
 * source content (unbounded)
 * @CAIRO_OPERATOR_DEST_OUT: leave destination only where there was no
 * source content
 * @CAIRO_OPERATOR_DEST_ATOP: leave destination on top of source content
 * and only there (unbounded)
 * @CAIRO_OPERATOR_XOR: source and destination are shown where there is only
 * one of them
 * @CAIRO_OPERATOR_ADD: source and destination layers are accumulated
 * @CAIRO_OPERATOR_SATURATE: like over, but assuming source and dest are
 * disjoint geometries
 * @CAIRO_OPERATOR_MULTIPLY: source and destination layers are multiplied.
 * This causes the result to be at least as dark as the darker inputs.
 * @CAIRO_OPERATOR_SCREEN: source and destination are complemented and
 * multiplied. This causes the result to be at least as light as the lighter
 * inputs.
 * @CAIRO_OPERATOR_OVERLAY: multiplies or screens, depending on the
 * lightness of the destination color.
 * @CAIRO_OPERATOR_DARKEN: replaces the destination with the source if it
 * is darker, otherwise keeps the source.
 * @CAIRO_OPERATOR_LIGHTEN: replaces the destination with the source if it
 * is lighter, otherwise keeps the source.
 * @CAIRO_OPERATOR_COLOR_DODGE: brightens the destination color to reflect
 * the source color.
 * @CAIRO_OPERATOR_COLOR_BURN: darkens the destination color to reflect
 * the source color.
 * @CAIRO_OPERATOR_HARD_LIGHT: Multiplies or screens, dependant on source
 * color.
 * @CAIRO_OPERATOR_SOFT_LIGHT: Darkens or lightens, dependant on source
 * color.
 * @CAIRO_OPERATOR_DIFFERENCE: Takes the difference of the source and
 * destination color.
 * @CAIRO_OPERATOR_EXCLUSION: Produces an effect similar to difference, but
 * with lower contrast.
 * @CAIRO_OPERATOR_HSL_HUE: Creates a color with the hue of the source
 * and the saturation and luminosity of the target.
 * @CAIRO_OPERATOR_HSL_SATURATION: Creates a color with the saturation
 * of the source and the hue and luminosity of the target. Painting with
 * this mode onto a gray area prduces no change.
 * @CAIRO_OPERATOR_HSL_COLOR: Creates a color with the hue and saturation
 * of the source and the luminosity of the target. This preserves the gray
 * levels of the target and is useful for coloring monochrome images or
 * tinting color images.
 * @CAIRO_OPERATOR_HSL_LUMINOSITY: Creates a color with the luminosity of
 * the source and the hue and saturation of the target. This produces an
 * inverse effect to @CAIRO_OPERATOR_HSL_COLOR.
 *
 * #cairo_operator_t is used to set the compositing operator for all cairo
 * drawing operations.
 *
 * The default operator is %CAIRO_OPERATOR_OVER.
 *
 * The operators marked as <firstterm>unbounded</firstterm> modify their
 * destination even outside of the mask layer (that is, their effect is not
 * bound by the mask layer).  However, their effect can still be limited by
 * way of clipping.
 *
 * To keep things simple, the operator descriptions here
 * document the behavior for when both source and destination are either fully
 * transparent or fully opaque.  The actual implementation works for
 * translucent layers too.
 * For a more detailed explanation of the effects of each operator, including
 * the mathematical definitions, see
 * <ulink url="http://cairographics.org/operators/">http://cairographics.org/operators/</ulink>.
 **/
typedef enum _cairo_operator {
    CAIRO_OPERATOR_CLEAR,

    CAIRO_OPERATOR_SOURCE,
    CAIRO_OPERATOR_OVER,
    CAIRO_OPERATOR_IN,
    CAIRO_OPERATOR_OUT,
    CAIRO_OPERATOR_ATOP,

    CAIRO_OPERATOR_DEST,
    CAIRO_OPERATOR_DEST_OVER,
    CAIRO_OPERATOR_DEST_IN,
    CAIRO_OPERATOR_DEST_OUT,
    CAIRO_OPERATOR_DEST_ATOP,

    CAIRO_OPERATOR_XOR,
    CAIRO_OPERATOR_ADD,
    CAIRO_OPERATOR_SATURATE,

    CAIRO_OPERATOR_MULTIPLY,
    CAIRO_OPERATOR_SCREEN,
    CAIRO_OPERATOR_OVERLAY,
    CAIRO_OPERATOR_DARKEN,
    CAIRO_OPERATOR_LIGHTEN,
    CAIRO_OPERATOR_COLOR_DODGE,
    CAIRO_OPERATOR_COLOR_BURN,
    CAIRO_OPERATOR_HARD_LIGHT,
    CAIRO_OPERATOR_SOFT_LIGHT,
    CAIRO_OPERATOR_DIFFERENCE,
    CAIRO_OPERATOR_EXCLUSION,
    CAIRO_OPERATOR_HSL_HUE,
    CAIRO_OPERATOR_HSL_SATURATION,
    CAIRO_OPERATOR_HSL_COLOR,
    CAIRO_OPERATOR_HSL_LUMINOSITY
} cairo_operator_t;

cairo_public void
cairo_set_operator (cairo_t *cr, cairo_operator_t op);

cairo_public void
cairo_set_source (cairo_t *cr, cairo_pattern_t *source);

cairo_public void
cairo_set_source_rgb (cairo_t *cr, double red, double green, double blue);

cairo_public void
cairo_set_source_rgba (cairo_t *cr,
		       double red, double green, double blue,
		       double alpha);

cairo_public void
cairo_set_source_surface (cairo_t	  *cr,
			  cairo_surface_t *surface,
			  double	   x,
			  double	   y);

cairo_public void
cairo_set_tolerance (cairo_t *cr, double tolerance);

/**
 * cairo_antialias_t:
 * @CAIRO_ANTIALIAS_DEFAULT: Use the default antialiasing for
 *   the subsystem and target device
 * @CAIRO_ANTIALIAS_NONE: Use a bilevel alpha mask
 * @CAIRO_ANTIALIAS_GRAY: Perform single-color antialiasing (using
 *  shades of gray for black text on a white background, for example).
 * @CAIRO_ANTIALIAS_SUBPIXEL: Perform antialiasing by taking
 *  advantage of the order of subpixel elements on devices
 *  such as LCD panels
 *
 * Specifies the type of antialiasing to do when rendering text or shapes.
 **/
typedef enum _cairo_antialias {
    CAIRO_ANTIALIAS_DEFAULT,
    CAIRO_ANTIALIAS_NONE,
    CAIRO_ANTIALIAS_GRAY,
    CAIRO_ANTIALIAS_SUBPIXEL
} cairo_antialias_t;

cairo_public void
cairo_set_antialias (cairo_t *cr, cairo_antialias_t antialias);

/**
 * cairo_fill_rule_t:
 * @CAIRO_FILL_RULE_WINDING: If the path crosses the ray from
 * left-to-right, counts +1. If the path crosses the ray
 * from right to left, counts -1. (Left and right are determined
 * from the perspective of looking along the ray from the starting
 * point.) If the total count is non-zero, the point will be filled.
 * @CAIRO_FILL_RULE_EVEN_ODD: Counts the total number of
 * intersections, without regard to the orientation of the contour. If
 * the total number of intersections is odd, the point will be
 * filled.
 *
 * #cairo_fill_rule_t is used to select how paths are filled. For both
 * fill rules, whether or not a point is included in the fill is
 * determined by taking a ray from that point to infinity and looking
 * at intersections with the path. The ray can be in any direction,
 * as long as it doesn't pass through the end point of a segment
 * or have a tricky intersection such as intersecting tangent to the path.
 * (Note that filling is not actually implemented in this way. This
 * is just a description of the rule that is applied.)
 *
 * The default fill rule is %CAIRO_FILL_RULE_WINDING.
 *
 * New entries may be added in future versions.
 **/
typedef enum _cairo_fill_rule {
    CAIRO_FILL_RULE_WINDING,
    CAIRO_FILL_RULE_EVEN_ODD
} cairo_fill_rule_t;

cairo_public void
cairo_set_fill_rule (cairo_t *cr, cairo_fill_rule_t fill_rule);

cairo_public void
cairo_set_line_width (cairo_t *cr, double width);

/**
 * cairo_line_cap_t:
 * @CAIRO_LINE_CAP_BUTT: start(stop) the line exactly at the start(end) point
 * @CAIRO_LINE_CAP_ROUND: use a round ending, the center of the circle is the end point
 * @CAIRO_LINE_CAP_SQUARE: use squared ending, the center of the square is the end point
 *
 * Specifies how to render the endpoints of the path when stroking.
 *
 * The default line cap style is %CAIRO_LINE_CAP_BUTT.
 **/
typedef enum _cairo_line_cap {
    CAIRO_LINE_CAP_BUTT,
    CAIRO_LINE_CAP_ROUND,
    CAIRO_LINE_CAP_SQUARE
} cairo_line_cap_t;

cairo_public void
cairo_set_line_cap (cairo_t *cr, cairo_line_cap_t line_cap);

/**
 * cairo_line_join_t:
 * @CAIRO_LINE_JOIN_MITER: use a sharp (angled) corner, see
 * cairo_set_miter_limit()
 * @CAIRO_LINE_JOIN_ROUND: use a rounded join, the center of the circle is the
 * joint point
 * @CAIRO_LINE_JOIN_BEVEL: use a cut-off join, the join is cut off at half
 * the line width from the joint point
 *
 * Specifies how to render the junction of two lines when stroking.
 *
 * The default line join style is %CAIRO_LINE_JOIN_MITER.
 **/
typedef enum _cairo_line_join {
    CAIRO_LINE_JOIN_MITER,
    CAIRO_LINE_JOIN_ROUND,
    CAIRO_LINE_JOIN_BEVEL
} cairo_line_join_t;

cairo_public void
cairo_set_line_join (cairo_t *cr, cairo_line_join_t line_join);

cairo_public void
cairo_set_dash (cairo_t      *cr,
		const double *dashes,
		int	      num_dashes,
		double	      offset);

cairo_public void
cairo_set_miter_limit (cairo_t *cr, double limit);

cairo_public void
cairo_translate (cairo_t *cr, double tx, double ty);

cairo_public void
cairo_scale (cairo_t *cr, double sx, double sy);

cairo_public void
cairo_rotate (cairo_t *cr, double angle);

cairo_public void
cairo_transform (cairo_t	      *cr,
		 const cairo_matrix_t *matrix);

cairo_public void
cairo_set_matrix (cairo_t	       *cr,
		  const cairo_matrix_t *matrix);

cairo_public void
cairo_identity_matrix (cairo_t *cr);

cairo_public void
cairo_user_to_device (cairo_t *cr, double *x, double *y);

cairo_public void
cairo_user_to_device_distance (cairo_t *cr, double *dx, double *dy);

cairo_public void
cairo_device_to_user (cairo_t *cr, double *x, double *y);

cairo_public void
cairo_device_to_user_distance (cairo_t *cr, double *dx, double *dy);

/* Path creation functions */
cairo_public void
cairo_new_path (cairo_t *cr);

cairo_public void
cairo_move_to (cairo_t *cr, double x, double y);

cairo_public void
cairo_new_sub_path (cairo_t *cr);

cairo_public void
cairo_line_to (cairo_t *cr, double x, double y);

cairo_public void
cairo_curve_to (cairo_t *cr,
		double x1, double y1,
		double x2, double y2,
		double x3, double y3);

cairo_public void
cairo_arc (cairo_t *cr,
	   double xc, double yc,
	   double radius,
	   double angle1, double angle2);

cairo_public void
cairo_arc_negative (cairo_t *cr,
		    double xc, double yc,
		    double radius,
		    double angle1, double angle2);

/* XXX: NYI
cairo_public void
cairo_arc_to (cairo_t *cr,
	      double x1, double y1,
	      double x2, double y2,
	      double radius);
*/

cairo_public void
cairo_rel_move_to (cairo_t *cr, double dx, double dy);

cairo_public void
cairo_rel_line_to (cairo_t *cr, double dx, double dy);

cairo_public void
cairo_rel_curve_to (cairo_t *cr,
		    double dx1, double dy1,
		    double dx2, double dy2,
		    double dx3, double dy3);

cairo_public void
cairo_rectangle (cairo_t *cr,
		 double x, double y,
		 double width, double height);

/* XXX: NYI
cairo_public void
cairo_stroke_to_path (cairo_t *cr);
*/

cairo_public void
cairo_close_path (cairo_t *cr);

cairo_public void
cairo_path_extents (cairo_t *cr,
		    double *x1, double *y1,
		    double *x2, double *y2);

/* Painting functions */
cairo_public void
cairo_paint (cairo_t *cr);

cairo_public void
cairo_paint_with_alpha (cairo_t *cr,
			double   alpha);

cairo_public void
cairo_mask (cairo_t         *cr,
	    cairo_pattern_t *pattern);

cairo_public void
cairo_mask_surface (cairo_t         *cr,
		    cairo_surface_t *surface,
		    double           surface_x,
		    double           surface_y);

cairo_public void
cairo_stroke (cairo_t *cr);

cairo_public void
cairo_stroke_preserve (cairo_t *cr);

cairo_public void
cairo_fill (cairo_t *cr);

cairo_public void
cairo_fill_preserve (cairo_t *cr);

cairo_public void
cairo_copy_page (cairo_t *cr);

cairo_public void
cairo_show_page (cairo_t *cr);

/* Insideness testing */
cairo_public cairo_bool_t
cairo_in_stroke (cairo_t *cr, double x, double y);

cairo_public cairo_bool_t
cairo_in_fill (cairo_t *cr, double x, double y);

/* Rectangular extents */
cairo_public void
cairo_stroke_extents (cairo_t *cr,
		      double *x1, double *y1,
		      double *x2, double *y2);

cairo_public void
cairo_fill_extents (cairo_t *cr,
		    double *x1, double *y1,
		    double *x2, double *y2);

/* Clipping */
cairo_public void
cairo_reset_clip (cairo_t *cr);

cairo_public void
cairo_clip (cairo_t *cr);

cairo_public void
cairo_clip_preserve (cairo_t *cr);

cairo_public void
cairo_clip_extents (cairo_t *cr,
		    double *x1, double *y1,
		    double *x2, double *y2);

/**
 * cairo_rectangle_t:
 * @x: X coordinate of the left side of the rectangle
 * @y: Y coordinate of the the top side of the rectangle
 * @width: width of the rectangle
 * @height: height of the rectangle
 *
 * A data structure for holding a rectangle.
 *
 * Since: 1.4
 **/
typedef struct _cairo_rectangle {
    double x, y, width, height;
} cairo_rectangle_t;

/**
 * cairo_rectangle_list_t:
 * @status: Error status of the rectangle list
 * @rectangles: Array containing the rectangles
 * @num_rectangles: Number of rectangles in this list
 * 
 * A data structure for holding a dynamically allocated
 * array of rectangles.
 *
 * Since: 1.4
 **/
typedef struct _cairo_rectangle_list {
    cairo_status_t     status;
    cairo_rectangle_t *rectangles;
    int                num_rectangles;
} cairo_rectangle_list_t;

cairo_public cairo_rectangle_list_t *
cairo_copy_clip_rectangle_list (cairo_t *cr);

cairo_public void
cairo_rectangle_list_destroy (cairo_rectangle_list_t *rectangle_list);

/* Font/Text functions */

/**
 * cairo_scaled_font_t:
 *
 * A #cairo_scaled_font_t is a font scaled to a particular size and device
 * resolution. A #cairo_scaled_font_t is most useful for low-level font
 * usage where a library or application wants to cache a reference
 * to a scaled font to speed up the computation of metrics.
 *
 * There are various types of scaled fonts, depending on the
 * <firstterm>font backend</firstterm> they use. The type of a
 * scaled font can be queried using cairo_scaled_font_get_type().
 *
 * Memory management of #cairo_scaled_font_t is done with
 * cairo_scaled_font_reference() and cairo_scaled_font_destroy().
 **/
typedef struct _cairo_scaled_font cairo_scaled_font_t;

/**
 * cairo_font_face_t:
 *
 * A #cairo_font_face_t specifies all aspects of a font other
 * than the size or font matrix (a font matrix is used to distort
 * a font by sheering it or scaling it unequally in the two
 * directions) . A font face can be set on a #cairo_t by using
 * cairo_set_font_face(); the size and font matrix are set with
 * cairo_set_font_size() and cairo_set_font_matrix().
 *
 * There are various types of font faces, depending on the
 * <firstterm>font backend</firstterm> they use. The type of a
 * font face can be queried using cairo_font_face_get_type().
 *
 * Memory management of #cairo_font_face_t is done with
 * cairo_font_face_reference() and cairo_font_face_destroy().
 **/
typedef struct _cairo_font_face cairo_font_face_t;

/**
 * cairo_glyph_t:
 * @index: glyph index in the font. The exact interpretation of the
 *      glyph index depends on the font technology being used.
 * @x: the offset in the X direction between the origin used for
 *     drawing or measuring the string and the origin of this glyph.
 * @y: the offset in the Y direction between the origin used for
 *     drawing or measuring the string and the origin of this glyph.
 *
 * The #cairo_glyph_t structure holds information about a single glyph
 * when drawing or measuring text. A font is (in simple terms) a
 * collection of shapes used to draw text. A glyph is one of these
 * shapes. There can be multiple glyphs for a single character
 * (alternates to be used in different contexts, for example), or a
 * glyph can be a <firstterm>ligature</firstterm> of multiple
 * characters. Cairo doesn't expose any way of converting input text
 * into glyphs, so in order to use the Cairo interfaces that take
 * arrays of glyphs, you must directly access the appropriate
 * underlying font system.
 *
 * Note that the offsets given by @x and @y are not cumulative. When
 * drawing or measuring text, each glyph is individually positioned
 * with respect to the overall origin
 **/
typedef struct {
    unsigned long        index;
    double               x;
    double               y;
} cairo_glyph_t;

cairo_public cairo_glyph_t *
cairo_glyph_allocate (int num_glyphs);

cairo_public void
cairo_glyph_free (cairo_glyph_t *glyphs);

/**
 * cairo_text_cluster_t:
 * @num_bytes: the number of bytes of UTF-8 text covered by cluster
 * @num_glyphs: the number of glyphs covered by cluster
 *
 * The #cairo_text_cluster_t structure holds information about a single
 * <firstterm>text cluster</firstterm>.  A text cluster is a minimal
 * mapping of some glyphs corresponding to some UTF-8 text.
 *
 * For a cluster to be valid, both @num_bytes and @num_glyphs should
 * be non-negative, and at least one should be non-zero.
 * Note that clusters with zero glyphs are not as well supported as
 * normal clusters.  For example, PDF rendering applications typically
 * ignore those clusters when PDF text is being selected.
 *
 * See cairo_show_text_glyphs() for how clusters are used in advanced
 * text operations.
 *
 * Since: 1.8
 **/
typedef struct {
    int        num_bytes;
    int        num_glyphs;
} cairo_text_cluster_t;

cairo_public cairo_text_cluster_t *
cairo_text_cluster_allocate (int num_clusters);

cairo_public void
cairo_text_cluster_free (cairo_text_cluster_t *clusters);

/**
 * cairo_text_cluster_flags_t:
 * @CAIRO_TEXT_CLUSTER_FLAG_BACKWARD: The clusters in the cluster array
 * map to glyphs in the glyph array from end to start.
 *
 * Specifies properties of a text cluster mapping.
 *
 * Since: 1.8
 **/
typedef enum _cairo_text_cluster_flags {
    CAIRO_TEXT_CLUSTER_FLAG_BACKWARD = 0x00000001
} cairo_text_cluster_flags_t;

/**
 * cairo_text_extents_t:
 * @x_bearing: the horizontal distance from the origin to the
 *   leftmost part of the glyphs as drawn. Positive if the
 *   glyphs lie entirely to the right of the origin.
 * @y_bearing: the vertical distance from the origin to the
 *   topmost part of the glyphs as drawn. Positive only if the
 *   glyphs lie completely below the origin; will usually be
 *   negative.
 * @width: width of the glyphs as drawn
 * @height: height of the glyphs as drawn
 * @x_advance:distance to advance in the X direction
 *    after drawing these glyphs
 * @y_advance: distance to advance in the Y direction
 *   after drawing these glyphs. Will typically be zero except
 *   for vertical text layout as found in East-Asian languages.
 *
 * The #cairo_text_extents_t structure stores the extents of a single
 * glyph or a string of glyphs in user-space coordinates. Because text
 * extents are in user-space coordinates, they are mostly, but not
 * entirely, independent of the current transformation matrix. If you call
 * <literal>cairo_scale(cr, 2.0, 2.0)</literal>, text will
 * be drawn twice as big, but the reported text extents will not be
 * doubled. They will change slightly due to hinting (so you can't
 * assume that metrics are independent of the transformation matrix),
 * but otherwise will remain unchanged.
 **/
typedef struct {
    double x_bearing;
    double y_bearing;
    double width;
    double height;
    double x_advance;
    double y_advance;
} cairo_text_extents_t;

/**
 * cairo_font_extents_t:
 * @ascent: the distance that the font extends above the baseline.
 *          Note that this is not always exactly equal to the maximum
 *          of the extents of all the glyphs in the font, but rather
 *          is picked to express the font designer's intent as to
 *          how the font should align with elements above it.
 * @descent: the distance that the font extends below the baseline.
 *           This value is positive for typical fonts that include
 *           portions below the baseline. Note that this is not always
 *           exactly equal to the maximum of the extents of all the
 *           glyphs in the font, but rather is picked to express the
 *           font designer's intent as to how the the font should
 *           align with elements below it.
 * @height: the recommended vertical distance between baselines when
 *          setting consecutive lines of text with the font. This
 *          is greater than @ascent+@descent by a
 *          quantity known as the <firstterm>line spacing</firstterm>
 *          or <firstterm>external leading</firstterm>. When space
 *          is at a premium, most fonts can be set with only
 *          a distance of @ascent+@descent between lines.
 * @max_x_advance: the maximum distance in the X direction that
 *         the the origin is advanced for any glyph in the font.
 * @max_y_advance: the maximum distance in the Y direction that
 *         the the origin is advanced for any glyph in the font.
 *         this will be zero for normal fonts used for horizontal
 *         writing. (The scripts of East Asia are sometimes written
 *         vertically.)
 *
 * The #cairo_font_extents_t structure stores metric information for
 * a font. Values are given in the current user-space coordinate
 * system.
 *
 * Because font metrics are in user-space coordinates, they are
 * mostly, but not entirely, independent of the current transformation
 * matrix. If you call <literal>cairo_scale(cr, 2.0, 2.0)</literal>,
 * text will be drawn twice as big, but the reported text extents will
 * not be doubled. They will change slightly due to hinting (so you
 * can't assume that metrics are independent of the transformation
 * matrix), but otherwise will remain unchanged.
 **/
typedef struct {
    double ascent;
    double descent;
    double height;
    double max_x_advance;
    double max_y_advance;
} cairo_font_extents_t;

/**
 * cairo_font_slant_t:
 * @CAIRO_FONT_SLANT_NORMAL: Upright font style
 * @CAIRO_FONT_SLANT_ITALIC: Italic font style
 * @CAIRO_FONT_SLANT_OBLIQUE: Oblique font style
 *
 * Specifies variants of a font face based on their slant.
 **/
typedef enum _cairo_font_slant {
    CAIRO_FONT_SLANT_NORMAL,
    CAIRO_FONT_SLANT_ITALIC,
    CAIRO_FONT_SLANT_OBLIQUE
} cairo_font_slant_t;

/**
 * cairo_font_weight_t:
 * @CAIRO_FONT_WEIGHT_NORMAL: Normal font weight
 * @CAIRO_FONT_WEIGHT_BOLD: Bold font weight
 *
 * Specifies variants of a font face based on their weight.
 **/
typedef enum _cairo_font_weight {
    CAIRO_FONT_WEIGHT_NORMAL,
    CAIRO_FONT_WEIGHT_BOLD
} cairo_font_weight_t;

/**
 * cairo_subpixel_order_t:
 * @CAIRO_SUBPIXEL_ORDER_DEFAULT: Use the default subpixel order for
 *   for the target device
 * @CAIRO_SUBPIXEL_ORDER_RGB: Subpixel elements are arranged horizontally
 *   with red at the left
 * @CAIRO_SUBPIXEL_ORDER_BGR:  Subpixel elements are arranged horizontally
 *   with blue at the left
 * @CAIRO_SUBPIXEL_ORDER_VRGB: Subpixel elements are arranged vertically
 *   with red at the top
 * @CAIRO_SUBPIXEL_ORDER_VBGR: Subpixel elements are arranged vertically
 *   with blue at the top
 *
 * The subpixel order specifies the order of color elements within
 * each pixel on the display device when rendering with an
 * antialiasing mode of %CAIRO_ANTIALIAS_SUBPIXEL.
 **/
typedef enum _cairo_subpixel_order {
    CAIRO_SUBPIXEL_ORDER_DEFAULT,
    CAIRO_SUBPIXEL_ORDER_RGB,
    CAIRO_SUBPIXEL_ORDER_BGR,
    CAIRO_SUBPIXEL_ORDER_VRGB,
    CAIRO_SUBPIXEL_ORDER_VBGR
} cairo_subpixel_order_t;

/**
 * cairo_hint_style_t:
 * @CAIRO_HINT_STYLE_DEFAULT: Use the default hint style for
 *   font backend and target device
 * @CAIRO_HINT_STYLE_NONE: Do not hint outlines
 * @CAIRO_HINT_STYLE_SLIGHT: Hint outlines slightly to improve
 *   contrast while retaining good fidelity to the original
 *   shapes.
 * @CAIRO_HINT_STYLE_MEDIUM: Hint outlines with medium strength
 *   giving a compromise between fidelity to the original shapes
 *   and contrast
 * @CAIRO_HINT_STYLE_FULL: Hint outlines to maximize contrast
 *
 * Specifies the type of hinting to do on font outlines. Hinting
 * is the process of fitting outlines to the pixel grid in order
 * to improve the appearance of the result. Since hinting outlines
 * involves distorting them, it also reduces the faithfulness
 * to the original outline shapes. Not all of the outline hinting
 * styles are supported by all font backends.
 *
 * New entries may be added in future versions.
 **/
typedef enum _cairo_hint_style {
    CAIRO_HINT_STYLE_DEFAULT,
    CAIRO_HINT_STYLE_NONE,
    CAIRO_HINT_STYLE_SLIGHT,
    CAIRO_HINT_STYLE_MEDIUM,
    CAIRO_HINT_STYLE_FULL
} cairo_hint_style_t;

/**
 * cairo_hint_metrics_t:
 * @CAIRO_HINT_METRICS_DEFAULT: Hint metrics in the default
 *  manner for the font backend and target device
 * @CAIRO_HINT_METRICS_OFF: Do not hint font metrics
 * @CAIRO_HINT_METRICS_ON: Hint font metrics
 *
 * Specifies whether to hint font metrics; hinting font metrics
 * means quantizing them so that they are integer values in
 * device space. Doing this improves the consistency of
 * letter and line spacing, however it also means that text
 * will be laid out differently at different zoom factors.
 **/
typedef enum _cairo_hint_metrics {
    CAIRO_HINT_METRICS_DEFAULT,
    CAIRO_HINT_METRICS_OFF,
    CAIRO_HINT_METRICS_ON
} cairo_hint_metrics_t;

/**
 * cairo_font_options_t:
 *
 * An opaque structure holding all options that are used when
 * rendering fonts.
 *
 * Individual features of a #cairo_font_options_t can be set or
 * accessed using functions named
 * cairo_font_options_set_<emphasis>feature_name</emphasis> and
 * cairo_font_options_get_<emphasis>feature_name</emphasis>, like
 * cairo_font_options_set_antialias() and
 * cairo_font_options_get_antialias().
 *
 * New features may be added to a #cairo_font_options_t in the
 * future.  For this reason, cairo_font_options_copy(),
 * cairo_font_options_equal(), cairo_font_options_merge(), and
 * cairo_font_options_hash() should be used to copy, check
 * for equality, merge, or compute a hash value of
 * #cairo_font_options_t objects.
 **/
typedef struct _cairo_font_options cairo_font_options_t;

cairo_public cairo_font_options_t *
cairo_font_options_create (void);

cairo_public cairo_font_options_t *
cairo_font_options_copy (const cairo_font_options_t *original);

cairo_public void
cairo_font_options_destroy (cairo_font_options_t *options);

cairo_public cairo_status_t
cairo_font_options_status (cairo_font_options_t *options);

cairo_public void
cairo_font_options_merge (cairo_font_options_t       *options,
			  const cairo_font_options_t *other);
cairo_public cairo_bool_t
cairo_font_options_equal (const cairo_font_options_t *options,
			  const cairo_font_options_t *other);

cairo_public unsigned long
cairo_font_options_hash (const cairo_font_options_t *options);

cairo_public void
cairo_font_options_set_antialias (cairo_font_options_t *options,
				  cairo_antialias_t     antialias);
cairo_public cairo_antialias_t
cairo_font_options_get_antialias (const cairo_font_options_t *options);

cairo_public void
cairo_font_options_set_subpixel_order (cairo_font_options_t   *options,
				       cairo_subpixel_order_t  subpixel_order);
cairo_public cairo_subpixel_order_t
cairo_font_options_get_subpixel_order (const cairo_font_options_t *options);

cairo_public void
cairo_font_options_set_hint_style (cairo_font_options_t *options,
				   cairo_hint_style_t     hint_style);
cairo_public cairo_hint_style_t
cairo_font_options_get_hint_style (const cairo_font_options_t *options);

cairo_public void
cairo_font_options_set_hint_metrics (cairo_font_options_t *options,
				     cairo_hint_metrics_t  hint_metrics);
cairo_public cairo_hint_metrics_t
cairo_font_options_get_hint_metrics (const cairo_font_options_t *options);

/* This interface is for dealing with text as text, not caring about the
   font object inside the the cairo_t. */

cairo_public void
cairo_select_font_face (cairo_t              *cr,
			const char           *family,
			cairo_font_slant_t   slant,
			cairo_font_weight_t  weight);

cairo_public void
cairo_set_font_size (cairo_t *cr, double size);

cairo_public void
cairo_set_font_matrix (cairo_t		    *cr,
		       const cairo_matrix_t *matrix);

cairo_public void
cairo_get_font_matrix (cairo_t *cr,
		       cairo_matrix_t *matrix);

cairo_public void
cairo_set_font_options (cairo_t                    *cr,
			const cairo_font_options_t *options);

cairo_public void
cairo_get_font_options (cairo_t              *cr,
			cairo_font_options_t *options);

cairo_public void
cairo_set_font_face (cairo_t *cr, cairo_font_face_t *font_face);

cairo_public cairo_font_face_t *
cairo_get_font_face (cairo_t *cr);

cairo_public void
cairo_set_scaled_font (cairo_t                   *cr,
		       const cairo_scaled_font_t *scaled_font);

cairo_public cairo_scaled_font_t *
cairo_get_scaled_font (cairo_t *cr);

cairo_public void
cairo_show_text (cairo_t *cr, const char *utf8);

cairo_public void
cairo_show_glyphs (cairo_t *cr, const cairo_glyph_t *glyphs, int num_glyphs);

cairo_public void
cairo_show_text_glyphs (cairo_t			   *cr,
			const char		   *utf8,
			int			    utf8_len,
			const cairo_glyph_t	   *glyphs,
			int			    num_glyphs,
			const cairo_text_cluster_t *clusters,
			int			    num_clusters,
			cairo_text_cluster_flags_t  cluster_flags);

cairo_public void
cairo_text_path  (cairo_t *cr, const char *utf8);

cairo_public void
cairo_glyph_path (cairo_t *cr, const cairo_glyph_t *glyphs, int num_glyphs);

cairo_public void
cairo_text_extents (cairo_t              *cr,
		    const char    	 *utf8,
		    cairo_text_extents_t *extents);

cairo_public void
cairo_glyph_extents (cairo_t               *cr,
		     const cairo_glyph_t   *glyphs,
		     int                   num_glyphs,
		     cairo_text_extents_t  *extents);

cairo_public void
cairo_font_extents (cairo_t              *cr,
		    cairo_font_extents_t *extents);

/* Generic identifier for a font style */

cairo_public cairo_font_face_t *
cairo_font_face_reference (cairo_font_face_t *font_face);

cairo_public void
cairo_font_face_destroy (cairo_font_face_t *font_face);

cairo_public unsigned int
cairo_font_face_get_reference_count (cairo_font_face_t *font_face);

cairo_public cairo_status_t
cairo_font_face_status (cairo_font_face_t *font_face);


/**
 * cairo_font_type_t:
 * @CAIRO_FONT_TYPE_TOY: The font was created using cairo's toy font api
 * @CAIRO_FONT_TYPE_FT: The font is of type FreeType
 * @CAIRO_FONT_TYPE_WIN32: The font is of type Win32
 * @CAIRO_FONT_TYPE_QUARTZ: The font is of type Quartz (Since: 1.6)
 * @CAIRO_FONT_TYPE_USER: The font was create using cairo's user font api (Since: 1.8)
 *
 * #cairo_font_type_t is used to describe the type of a given font
 * face or scaled font. The font types are also known as "font
 * backends" within cairo.
 *
 * The type of a font face is determined by the function used to
 * create it, which will generally be of the form
 * cairo_<emphasis>type</emphasis>_font_face_create(). The font face type can be queried
 * with cairo_font_face_get_type()
 *
 * The various #cairo_font_face_t functions can be used with a font face
 * of any type.
 *
 * The type of a scaled font is determined by the type of the font
 * face passed to cairo_scaled_font_create(). The scaled font type can
 * be queried with cairo_scaled_font_get_type()
 *
 * The various #cairo_scaled_font_t functions can be used with scaled
 * fonts of any type, but some font backends also provide
 * type-specific functions that must only be called with a scaled font
 * of the appropriate type. These functions have names that begin with
 * cairo_<emphasis>type</emphasis>_scaled_font() such as cairo_ft_scaled_font_lock_face().
 *
 * The behavior of calling a type-specific function with a scaled font
 * of the wrong type is undefined.
 *
 * New entries may be added in future versions.
 *
 * Since: 1.2
 **/
typedef enum _cairo_font_type {
    CAIRO_FONT_TYPE_TOY,
    CAIRO_FONT_TYPE_FT,
    CAIRO_FONT_TYPE_WIN32,
    CAIRO_FONT_TYPE_QUARTZ,
    CAIRO_FONT_TYPE_USER
} cairo_font_type_t;

cairo_public cairo_font_type_t
cairo_font_face_get_type (cairo_font_face_t *font_face);

cairo_public void *
cairo_font_face_get_user_data (cairo_font_face_t	   *font_face,
			       const cairo_user_data_key_t *key);

cairo_public cairo_status_t
cairo_font_face_set_user_data (cairo_font_face_t	   *font_face,
			       const cairo_user_data_key_t *key,
			       void			   *user_data,
			       cairo_destroy_func_t	    destroy);

/* Portable interface to general font features. */

cairo_public cairo_scaled_font_t *
cairo_scaled_font_create (cairo_font_face_t          *font_face,
			  const cairo_matrix_t       *font_matrix,
			  const cairo_matrix_t       *ctm,
			  const cairo_font_options_t *options);

cairo_public cairo_scaled_font_t *
cairo_scaled_font_reference (cairo_scaled_font_t *scaled_font);

cairo_public void
cairo_scaled_font_destroy (cairo_scaled_font_t *scaled_font);

cairo_public unsigned int
cairo_scaled_font_get_reference_count (cairo_scaled_font_t *scaled_font);

cairo_public cairo_status_t
cairo_scaled_font_status (cairo_scaled_font_t *scaled_font);

cairo_public cairo_font_type_t
cairo_scaled_font_get_type (cairo_scaled_font_t *scaled_font);

cairo_public void *
cairo_scaled_font_get_user_data (cairo_scaled_font_t         *scaled_font,
				 const cairo_user_data_key_t *key);

cairo_public cairo_status_t
cairo_scaled_font_set_user_data (cairo_scaled_font_t         *scaled_font,
				 const cairo_user_data_key_t *key,
				 void                        *user_data,
				 cairo_destroy_func_t	      destroy);

cairo_public void
cairo_scaled_font_extents (cairo_scaled_font_t  *scaled_font,
			   cairo_font_extents_t *extents);

cairo_public void
cairo_scaled_font_text_extents (cairo_scaled_font_t  *scaled_font,
				const char  	     *utf8,
				cairo_text_extents_t *extents);

cairo_public void
cairo_scaled_font_glyph_extents (cairo_scaled_font_t   *scaled_font,
				 const cairo_glyph_t   *glyphs,
				 int                   num_glyphs,
				 cairo_text_extents_t  *extents);

cairo_public cairo_status_t
cairo_scaled_font_text_to_glyphs (cairo_scaled_font_t        *scaled_font,
				  double		      x,
				  double		      y,
				  const char	             *utf8,
				  int		              utf8_len,
				  cairo_glyph_t	            **glyphs,
				  int		             *num_glyphs,
				  cairo_text_cluster_t      **clusters,
				  int		             *num_clusters,
				  cairo_text_cluster_flags_t *cluster_flags);

cairo_public cairo_font_face_t *
cairo_scaled_font_get_font_face (cairo_scaled_font_t *scaled_font);

cairo_public void
cairo_scaled_font_get_font_matrix (cairo_scaled_font_t	*scaled_font,
				   cairo_matrix_t	*font_matrix);

cairo_public void
cairo_scaled_font_get_ctm (cairo_scaled_font_t	*scaled_font,
			   cairo_matrix_t	*ctm);

cairo_public void
cairo_scaled_font_get_scale_matrix (cairo_scaled_font_t	*scaled_font,
				    cairo_matrix_t	*scale_matrix);

cairo_public void
cairo_scaled_font_get_font_options (cairo_scaled_font_t		*scaled_font,
				    cairo_font_options_t	*options);


/* Toy fonts */

cairo_public cairo_font_face_t *
cairo_toy_font_face_create (const char           *family,
			    cairo_font_slant_t    slant,
			    cairo_font_weight_t   weight);

cairo_public const char *
cairo_toy_font_face_get_family (cairo_font_face_t *font_face);

cairo_public cairo_font_slant_t
cairo_toy_font_face_get_slant (cairo_font_face_t *font_face);

cairo_public cairo_font_weight_t
cairo_toy_font_face_get_weight (cairo_font_face_t *font_face);


/* User fonts */

cairo_public cairo_font_face_t *
cairo_user_font_face_create (void);

/* User-font method signatures */

/**
 * cairo_user_scaled_font_init_func_t:
 * @scaled_font: the scaled-font being created
 * @cr: a cairo context, in font space
 * @extents: font extents to fill in, in font space
 *
 * #cairo_user_scaled_font_init_func_t is the type of function which is
 * called when a scaled-font needs to be created for a user font-face.
 *
 * The cairo context @cr is not used by the caller, but is prepared in font
 * space, similar to what the cairo contexts passed to the render_glyph
 * method will look like.  The callback can use this context for extents
 * computation for example.  After the callback is called, @cr is checked
 * for any error status.
 *
 * The @extents argument is where the user font sets the font extents for
 * @scaled_font.  It is in font space, which means that for most cases its
 * ascent and descent members should add to 1.0.  @extents is preset to
 * hold a value of 1.0 for ascent, height, and max_x_advance, and 0.0 for
 * descent and max_y_advance members.
 *
 * The callback is optional.  If not set, default font extents as described
 * in the previous paragraph will be used.
 *
 * Note that @scaled_font is not fully initialized at this
 * point and trying to use it for text operations in the callback will result
 * in deadlock.
 *
 * Returns: %CAIRO_STATUS_SUCCESS upon success, or an error status on error.
 *
 * Since: 1.8
 **/
typedef cairo_status_t (*cairo_user_scaled_font_init_func_t) (cairo_scaled_font_t  *scaled_font,
							      cairo_t              *cr,
							      cairo_font_extents_t *extents);

/**
 * cairo_user_scaled_font_render_glyph_func_t:
 * @scaled_font: user scaled-font
 * @glyph: glyph code to render
 * @cr: cairo context to draw to, in font space
 * @extents: glyph extents to fill in, in font space
 *
 * #cairo_user_scaled_font_render_glyph_func_t is the type of function which
 * is called when a user scaled-font needs to render a glyph.
 *
 * The callback is mandatory, and expected to draw the glyph with code @glyph to
 * the cairo context @cr.  @cr is prepared such that the glyph drawing is done in
 * font space.  That is, the matrix set on @cr is the scale matrix of @scaled_font,
 * The @extents argument is where the user font sets the font extents for
 * @scaled_font.  However, if user prefers to draw in user space, they can
 * achieve that by changing the matrix on @cr.  All cairo rendering operations
 * to @cr are permitted, however, the result is undefined if any source other
 * than the default source on @cr is used.  That means, glyph bitmaps should
 * be rendered using cairo_mask() instead of cairo_paint().
 *
 * Other non-default settings on @cr include a font size of 1.0 (given that
 * it is set up to be in font space), and font options corresponding to
 * @scaled_font.
 *
 * The @extents argument is preset to have <literal>x_bearing</literal>,
 * <literal>width</literal>, and <literal>y_advance</literal> of zero,
 * <literal>y_bearing</literal> set to <literal>-font_extents.ascent</literal>,
 * <literal>height</literal> to <literal>font_extents.ascent+font_extents.descent</literal>,
 * and <literal>x_advance</literal> to <literal>font_extents.max_x_advance</literal>.
 * The only field user needs to set in majority of cases is
 * <literal>x_advance</literal>.
 * If the <literal>width</literal> field is zero upon the callback returning
 * (which is its preset value), the glyph extents are automatically computed
 * based on the drawings done to @cr.  This is in most cases exactly what the
 * desired behavior is.  However, if for any reason the callback sets the
 * extents, it must be ink extents, and include the extents of all drawing
 * done to @cr in the callback.
 *
 * Returns: %CAIRO_STATUS_SUCCESS upon success, or
 * %CAIRO_STATUS_USER_FONT_ERROR or any other error status on error.
 *
 * Since: 1.8
 **/
typedef cairo_status_t (*cairo_user_scaled_font_render_glyph_func_t) (cairo_scaled_font_t  *scaled_font,
								      unsigned long         glyph,
								      cairo_t              *cr,
								      cairo_text_extents_t *extents);

/**
 * cairo_user_scaled_font_text_to_glyphs_func_t:
 * @scaled_font: the scaled-font being created
 * @utf8: a string of text encoded in UTF-8
 * @utf8_len: length of @utf8 in bytes
 * @glyphs: pointer to array of glyphs to fill, in font space
 * @num_glyphs: pointer to number of glyphs
 * @clusters: pointer to array of cluster mapping information to fill, or %NULL
 * @num_clusters: pointer to number of clusters
 * @cluster_flags: pointer to location to store cluster flags corresponding to the
 *                 output @clusters
 *
 * #cairo_user_scaled_font_text_to_glyphs_func_t is the type of function which
 * is called to convert input text to an array of glyphs.  This is used by the
 * cairo_show_text() operation.
 *
 * Using this callback the user-font has full control on glyphs and their
 * positions.  That means, it allows for features like ligatures and kerning,
 * as well as complex <firstterm>shaping</firstterm> required for scripts like
 * Arabic and Indic.
 *
 * The @num_glyphs argument is preset to the number of glyph entries available
 * in the @glyphs buffer. If the @glyphs buffer is %NULL, the value of
 * @num_glyphs will be zero.  If the provided glyph array is too short for
 * the conversion (or for convenience), a new glyph array may be allocated
 * using cairo_glyph_allocate() and placed in @glyphs.  Upon return,
 * @num_glyphs should contain the number of generated glyphs.  If the value
 * @glyphs points at has changed after the call, the caller will free the
 * allocated glyph array using cairo_glyph_free().
 * The callback should populate the glyph indices and positions (in font space)
 * assuming that the text is to be shown at the origin.
 *
 * If @clusters is not %NULL, @num_clusters and @cluster_flags are also
 * non-%NULL, and cluster mapping should be computed. The semantics of how
 * cluster array allocation works is similar to the glyph array.  That is,
 * if @clusters initially points to a non-%NULL value, that array may be used
 * as a cluster buffer, and @num_clusters points to the number of cluster
 * entries available there.  If the provided cluster array is too short for
 * the conversion (or for convenience), a new cluster array may be allocated
 * using cairo_text_cluster_allocate() and placed in @clusters.  Upon return,
 * @num_clusters should contain the number of generated clusters.
 * If the value @clusters points at has changed after the call, the caller
 * will free the allocated cluster array using cairo_text_cluster_free().
 *
 * The callback is optional.  If @num_glyphs is negative upon
 * the callback returning or if the return value
 * is %CAIRO_STATUS_USER_FONT_NOT_IMPLEMENTED, the unicode_to_glyph callback
 * is tried.  See #cairo_user_scaled_font_unicode_to_glyph_func_t.
 *
 * Note: While cairo does not impose any limitation on glyph indices,
 * some applications may assume that a glyph index fits in a 16-bit
 * unsigned integer.  As such, it is advised that user-fonts keep their
 * glyphs in the 0 to 65535 range.  Furthermore, some applications may
 * assume that glyph 0 is a special glyph-not-found glyph.  User-fonts
 * are advised to use glyph 0 for such purposes and do not use that
 * glyph value for other purposes.
 *
 * Returns: %CAIRO_STATUS_SUCCESS upon success,
 * %CAIRO_STATUS_USER_FONT_NOT_IMPLEMENTED if fallback options should be tried,
 * or %CAIRO_STATUS_USER_FONT_ERROR or any other error status on error.
 *
 * Since: 1.8
 **/
typedef cairo_status_t (*cairo_user_scaled_font_text_to_glyphs_func_t) (cairo_scaled_font_t        *scaled_font,
									const char	           *utf8,
									int		            utf8_len,
									cairo_glyph_t	          **glyphs,
									int		           *num_glyphs,
									cairo_text_cluster_t      **clusters,
									int		           *num_clusters,
									cairo_text_cluster_flags_t *cluster_flags);

/**
 * cairo_user_scaled_font_unicode_to_glyph_func_t:
 * @scaled_font: the scaled-font being created
 * @unicode: input unicode character code-point
 * @glyph_index: output glyph index
 *
 * #cairo_user_scaled_font_unicode_to_glyph_func_t is the type of function which
 * is called to convert an input Unicode character to a single glyph.
 * This is used by the cairo_show_text() operation.
 *
 * This callback is used to provide the same functionality as the
 * text_to_glyphs callback does (see #cairo_user_scaled_font_text_to_glyphs_func_t)
 * but has much less control on the output,
 * in exchange for increased ease of use.  The inherent assumption to using
 * this callback is that each character maps to one glyph, and that the
 * mapping is context independent.  It also assumes that glyphs are positioned
 * according to their advance width.  These mean no ligatures, kerning, or
 * complex scripts can be implemented using this callback.
 *
 * The callback is optional, and only used if text_to_glyphs callback is not
 * set or fails to return glyphs.  If this callback is not set or if it returns
 * %CAIRO_STATUS_USER_FONT_NOT_IMPLEMENTED, an identity mapping from Unicode
 * code-points to glyph indices is assumed.
 *
 * Note: While cairo does not impose any limitation on glyph indices,
 * some applications may assume that a glyph index fits in a 16-bit
 * unsigned integer.  As such, it is advised that user-fonts keep their
 * glyphs in the 0 to 65535 range.  Furthermore, some applications may
 * assume that glyph 0 is a special glyph-not-found glyph.  User-fonts
 * are advised to use glyph 0 for such purposes and do not use that
 * glyph value for other purposes.
 *
 * Returns: %CAIRO_STATUS_SUCCESS upon success,
 * %CAIRO_STATUS_USER_FONT_NOT_IMPLEMENTED if fallback options should be tried,
 * or %CAIRO_STATUS_USER_FONT_ERROR or any other error status on error.
 *
 * Since: 1.8
 **/
typedef cairo_status_t (*cairo_user_scaled_font_unicode_to_glyph_func_t) (cairo_scaled_font_t *scaled_font,
									  unsigned long        unicode,
									  unsigned long       *glyph_index);

/* User-font method setters */

cairo_public void
cairo_user_font_face_set_init_func (cairo_font_face_t                  *font_face,
				    cairo_user_scaled_font_init_func_t  init_func);

cairo_public void
cairo_user_font_face_set_render_glyph_func (cairo_font_face_t                          *font_face,
					    cairo_user_scaled_font_render_glyph_func_t  render_glyph_func);

cairo_public void
cairo_user_font_face_set_text_to_glyphs_func (cairo_font_face_t                            *font_face,
					      cairo_user_scaled_font_text_to_glyphs_func_t  text_to_glyphs_func);

cairo_public void
cairo_user_font_face_set_unicode_to_glyph_func (cairo_font_face_t                              *font_face,
					        cairo_user_scaled_font_unicode_to_glyph_func_t  unicode_to_glyph_func);

/* User-font method getters */

cairo_public cairo_user_scaled_font_init_func_t
cairo_user_font_face_get_init_func (cairo_font_face_t *font_face);

cairo_public cairo_user_scaled_font_render_glyph_func_t
cairo_user_font_face_get_render_glyph_func (cairo_font_face_t *font_face);

cairo_public cairo_user_scaled_font_text_to_glyphs_func_t
cairo_user_font_face_get_text_to_glyphs_func (cairo_font_face_t *font_face);

cairo_public cairo_user_scaled_font_unicode_to_glyph_func_t
cairo_user_font_face_get_unicode_to_glyph_func (cairo_font_face_t *font_face);


/* Query functions */

cairo_public cairo_operator_t
cairo_get_operator (cairo_t *cr);

cairo_public cairo_pattern_t *
cairo_get_source (cairo_t *cr);

cairo_public double
cairo_get_tolerance (cairo_t *cr);

cairo_public cairo_antialias_t
cairo_get_antialias (cairo_t *cr);

cairo_public cairo_bool_t
cairo_has_current_point (cairo_t *cr);

cairo_public void
cairo_get_current_point (cairo_t *cr, double *x, double *y);

cairo_public cairo_fill_rule_t
cairo_get_fill_rule (cairo_t *cr);

cairo_public double
cairo_get_line_width (cairo_t *cr);

cairo_public cairo_line_cap_t
cairo_get_line_cap (cairo_t *cr);

cairo_public cairo_line_join_t
cairo_get_line_join (cairo_t *cr);

cairo_public double
cairo_get_miter_limit (cairo_t *cr);

cairo_public int
cairo_get_dash_count (cairo_t *cr);

cairo_public void
cairo_get_dash (cairo_t *cr, double *dashes, double *offset);

cairo_public void
cairo_get_matrix (cairo_t *cr, cairo_matrix_t *matrix);

cairo_public cairo_surface_t *
cairo_get_target (cairo_t *cr);

cairo_public cairo_surface_t *
cairo_get_group_target (cairo_t *cr);

/**
 * cairo_path_data_type_t:
 * @CAIRO_PATH_MOVE_TO: A move-to operation
 * @CAIRO_PATH_LINE_TO: A line-to operation
 * @CAIRO_PATH_CURVE_TO: A curve-to operation
 * @CAIRO_PATH_CLOSE_PATH: A close-path operation
 *
 * #cairo_path_data_t is used to describe the type of one portion
 * of a path when represented as a #cairo_path_t.
 * See #cairo_path_data_t for details.
 **/
typedef enum _cairo_path_data_type {
    CAIRO_PATH_MOVE_TO,
    CAIRO_PATH_LINE_TO,
    CAIRO_PATH_CURVE_TO,
    CAIRO_PATH_CLOSE_PATH
} cairo_path_data_type_t;

/**
 * cairo_path_data_t:
 *
 * #cairo_path_data_t is used to represent the path data inside a
 * #cairo_path_t.
 *
 * The data structure is designed to try to balance the demands of
 * efficiency and ease-of-use. A path is represented as an array of
 * #cairo_path_data_t, which is a union of headers and points.
 *
 * Each portion of the path is represented by one or more elements in
 * the array, (one header followed by 0 or more points). The length
 * value of the header is the number of array elements for the current
 * portion including the header, (ie. length == 1 + # of points), and
 * where the number of points for each element type is as follows:
 *
 * <programlisting>
 *     %CAIRO_PATH_MOVE_TO:     1 point
 *     %CAIRO_PATH_LINE_TO:     1 point
 *     %CAIRO_PATH_CURVE_TO:    3 points
 *     %CAIRO_PATH_CLOSE_PATH:  0 points
 * </programlisting>
 *
 * The semantics and ordering of the coordinate values are consistent
 * with cairo_move_to(), cairo_line_to(), cairo_curve_to(), and
 * cairo_close_path().
 *
 * Here is sample code for iterating through a #cairo_path_t:
 *
 * <informalexample><programlisting>
 *      int i;
 *      cairo_path_t *path;
 *      cairo_path_data_t *data;
 * &nbsp;
 *      path = cairo_copy_path (cr);
 * &nbsp;
 *      for (i=0; i < path->num_data; i += path->data[i].header.length) {
 *          data = &amp;path->data[i];
 *          switch (data->header.type) {
 *          case CAIRO_PATH_MOVE_TO:
 *              do_move_to_things (data[1].point.x, data[1].point.y);
 *              break;
 *          case CAIRO_PATH_LINE_TO:
 *              do_line_to_things (data[1].point.x, data[1].point.y);
 *              break;
 *          case CAIRO_PATH_CURVE_TO:
 *              do_curve_to_things (data[1].point.x, data[1].point.y,
 *                                  data[2].point.x, data[2].point.y,
 *                                  data[3].point.x, data[3].point.y);
 *              break;
 *          case CAIRO_PATH_CLOSE_PATH:
 *              do_close_path_things ();
 *              break;
 *          }
 *      }
 *      cairo_path_destroy (path);
 * </programlisting></informalexample>
 *
 * As of cairo 1.4, cairo does not mind if there are more elements in
 * a portion of the path than needed.  Such elements can be used by
 * users of the cairo API to hold extra values in the path data
 * structure.  For this reason, it is recommended that applications
 * always use <literal>data->header.length</literal> to
 * iterate over the path data, instead of hardcoding the number of
 * elements for each element type.
 **/
typedef union _cairo_path_data_t cairo_path_data_t;
union _cairo_path_data_t {
    struct {
	cairo_path_data_type_t type;
	int length;
    } header;
    struct {
	double x, y;
    } point;
};

/**
 * cairo_path_t:
 * @status: the current error status
 * @data: the elements in the path
 * @num_data: the number of elements in the data array
 *
 * A data structure for holding a path. This data structure serves as
 * the return value for cairo_copy_path() and
 * cairo_copy_path_flat() as well the input value for
 * cairo_append_path().
 *
 * See #cairo_path_data_t for hints on how to iterate over the
 * actual data within the path.
 *
 * The num_data member gives the number of elements in the data
 * array. This number is larger than the number of independent path
 * portions (defined in #cairo_path_data_type_t), since the data
 * includes both headers and coordinates for each portion.
 **/
typedef struct cairo_path {
    cairo_status_t status;
    cairo_path_data_t *data;
    int num_data;
} cairo_path_t;

cairo_public cairo_path_t *
cairo_copy_path (cairo_t *cr);

cairo_public cairo_path_t *
cairo_copy_path_flat (cairo_t *cr);

cairo_public void
cairo_append_path (cairo_t		*cr,
		   const cairo_path_t	*path);

cairo_public void
cairo_path_destroy (cairo_path_t *path);

/* Error status queries */

cairo_public cairo_status_t
cairo_status (cairo_t *cr);

cairo_public const char *
cairo_status_to_string (cairo_status_t status);

/* Surface manipulation */

cairo_public cairo_surface_t *
cairo_surface_create_similar (cairo_surface_t  *other,
			      cairo_content_t	content,
			      int		width,
			      int		height);

cairo_public cairo_surface_t *
cairo_surface_reference (cairo_surface_t *surface);

cairo_public void
cairo_surface_finish (cairo_surface_t *surface);

cairo_public void
cairo_surface_destroy (cairo_surface_t *surface);

cairo_public unsigned int
cairo_surface_get_reference_count (cairo_surface_t *surface);

cairo_public cairo_status_t
cairo_surface_status (cairo_surface_t *surface);

/**
 * cairo_surface_type_t:
 * @CAIRO_SURFACE_TYPE_IMAGE: The surface is of type image
 * @CAIRO_SURFACE_TYPE_PDF: The surface is of type pdf
 * @CAIRO_SURFACE_TYPE_PS: The surface is of type ps
 * @CAIRO_SURFACE_TYPE_XLIB: The surface is of type xlib
 * @CAIRO_SURFACE_TYPE_XCB: The surface is of type xcb
 * @CAIRO_SURFACE_TYPE_GLITZ: The surface is of type glitz
 * @CAIRO_SURFACE_TYPE_QUARTZ: The surface is of type quartz
 * @CAIRO_SURFACE_TYPE_WIN32: The surface is of type win32
 * @CAIRO_SURFACE_TYPE_BEOS: The surface is of type beos
 * @CAIRO_SURFACE_TYPE_DIRECTFB: The surface is of type directfb
 * @CAIRO_SURFACE_TYPE_SVG: The surface is of type svg
 * @CAIRO_SURFACE_TYPE_OS2: The surface is of type os2
 * @CAIRO_SURFACE_TYPE_WIN32_PRINTING: The surface is a win32 printing surface
 * @CAIRO_SURFACE_TYPE_QUARTZ_IMAGE: The surface is of type quartz_image
 * @CAIRO_SURFACE_TYPE_SCRIPT: The surface is of type script, since 1.10
<<<<<<< HEAD
 * @CAIRO_SURFACE_TYPE_QT: The surface is of type Qt, since 1.10
 * @CAIRO_SURFACE_TYPE_META: The surface is a meta-type, since 1.10
 * @CAIRO_SURFACE_TYPE_VG: The surface is a OpenVG surface, since 1.10
=======
 * @CAIRO_SURFACE_TYPE_GL: The surface is of type OpenGL, since 1.10
>>>>>>> 6a595747
 *
 * #cairo_surface_type_t is used to describe the type of a given
 * surface. The surface types are also known as "backends" or "surface
 * backends" within cairo.
 *
 * The type of a surface is determined by the function used to create
 * it, which will generally be of the form cairo_<emphasis>type</emphasis>_surface_create(),
 * (though see cairo_surface_create_similar() as well).
 *
 * The surface type can be queried with cairo_surface_get_type()
 *
 * The various #cairo_surface_t functions can be used with surfaces of
 * any type, but some backends also provide type-specific functions
 * that must only be called with a surface of the appropriate
 * type. These functions have names that begin with
 * cairo_<emphasis>type</emphasis>_surface<!-- --> such as cairo_image_surface_get_width().
 *
 * The behavior of calling a type-specific function with a surface of
 * the wrong type is undefined.
 *
 * New entries may be added in future versions.
 *
 * Since: 1.2
 **/
typedef enum _cairo_surface_type {
    CAIRO_SURFACE_TYPE_IMAGE,
    CAIRO_SURFACE_TYPE_PDF,
    CAIRO_SURFACE_TYPE_PS,
    CAIRO_SURFACE_TYPE_XLIB,
    CAIRO_SURFACE_TYPE_XCB,
    CAIRO_SURFACE_TYPE_GLITZ,
    CAIRO_SURFACE_TYPE_QUARTZ,
    CAIRO_SURFACE_TYPE_WIN32,
    CAIRO_SURFACE_TYPE_BEOS,
    CAIRO_SURFACE_TYPE_DIRECTFB,
    CAIRO_SURFACE_TYPE_SVG,
    CAIRO_SURFACE_TYPE_OS2,
    CAIRO_SURFACE_TYPE_WIN32_PRINTING,
    CAIRO_SURFACE_TYPE_QUARTZ_IMAGE,
    CAIRO_SURFACE_TYPE_SCRIPT,
<<<<<<< HEAD
    CAIRO_SURFACE_TYPE_QT,
    CAIRO_SURFACE_TYPE_META,
    CAIRO_SURFACE_TYPE_VG
=======
    CAIRO_SURFACE_TYPE_GL,
>>>>>>> 6a595747
} cairo_surface_type_t;

cairo_public cairo_surface_type_t
cairo_surface_get_type (cairo_surface_t *surface);

cairo_public cairo_content_t
cairo_surface_get_content (cairo_surface_t *surface);

#if CAIRO_HAS_PNG_FUNCTIONS

cairo_public cairo_status_t
cairo_surface_write_to_png (cairo_surface_t	*surface,
			    const char		*filename);

cairo_public cairo_status_t
cairo_surface_write_to_png_stream (cairo_surface_t	*surface,
				   cairo_write_func_t	write_func,
				   void			*closure);

#endif

cairo_public void *
cairo_surface_get_user_data (cairo_surface_t		 *surface,
			     const cairo_user_data_key_t *key);

cairo_public cairo_status_t
cairo_surface_set_user_data (cairo_surface_t		 *surface,
			     const cairo_user_data_key_t *key,
			     void			 *user_data,
			     cairo_destroy_func_t	 destroy);

#define CAIRO_MIME_TYPE_JPEG "image/jpeg"
#define CAIRO_MIME_TYPE_PNG "image/png"
#define CAIRO_MIME_TYPE_JP2 "image/jp2"

cairo_public void
cairo_surface_get_mime_data (cairo_surface_t		*surface,
                             const char			*mime_type,
                             const unsigned char       **data,
                             unsigned int		*length);

cairo_public cairo_status_t
cairo_surface_set_mime_data (cairo_surface_t		*surface,
                             const char			*mime_type,
                             const unsigned char	*data,
                             unsigned int		 length,
			     cairo_destroy_func_t	 destroy,
			     void			*closure);

cairo_public void
cairo_surface_get_font_options (cairo_surface_t      *surface,
				cairo_font_options_t *options);

cairo_public void
cairo_surface_flush (cairo_surface_t *surface);

cairo_public void
cairo_surface_mark_dirty (cairo_surface_t *surface);

cairo_public void
cairo_surface_mark_dirty_rectangle (cairo_surface_t *surface,
				    int              x,
				    int              y,
				    int              width,
				    int              height);

cairo_public void
cairo_surface_set_device_offset (cairo_surface_t *surface,
				 double           x_offset,
				 double           y_offset);

cairo_public void
cairo_surface_get_device_offset (cairo_surface_t *surface,
				 double          *x_offset,
				 double          *y_offset);

cairo_public void
cairo_surface_set_fallback_resolution (cairo_surface_t	*surface,
				       double		 x_pixels_per_inch,
				       double		 y_pixels_per_inch);

cairo_public void
cairo_surface_get_fallback_resolution (cairo_surface_t	*surface,
				       double		*x_pixels_per_inch,
				       double		*y_pixels_per_inch);

cairo_public void
cairo_surface_copy_page (cairo_surface_t *surface);

cairo_public void
cairo_surface_show_page (cairo_surface_t *surface);

cairo_public cairo_bool_t
cairo_surface_has_show_text_glyphs (cairo_surface_t *surface);

/* Image-surface functions */

/**
 * cairo_format_t:
 * @CAIRO_FORMAT_ARGB32: each pixel is a 32-bit quantity, with
 *   alpha in the upper 8 bits, then red, then green, then blue.
 *   The 32-bit quantities are stored native-endian. Pre-multiplied
 *   alpha is used. (That is, 50% transparent red is 0x80800000,
 *   not 0x80ff0000.)
 * @CAIRO_FORMAT_RGB24: each pixel is a 32-bit quantity, with
 *   the upper 8 bits unused. Red, Green, and Blue are stored
 *   in the remaining 24 bits in that order.
 * @CAIRO_FORMAT_A8: each pixel is a 8-bit quantity holding
 *   an alpha value.
 * @CAIRO_FORMAT_A1: each pixel is a 1-bit quantity holding
 *   an alpha value. Pixels are packed together into 32-bit
 *   quantities. The ordering of the bits matches the
 *   endianess of the platform. On a big-endian machine, the
 *   first pixel is in the uppermost bit, on a little-endian
 *   machine the first pixel is in the least-significant bit.
 * @CAIRO_FORMAT_RGB16_565: This format value is deprecated. It has
 *   never been properly implemented in cairo and should not be used
 *   by applications. (since 1.2)
 *
 * #cairo_format_t is used to identify the memory format of
 * image data.
 *
 * New entries may be added in future versions.
 **/
typedef enum _cairo_format {
    CAIRO_FORMAT_ARGB32,
    CAIRO_FORMAT_RGB24,
    CAIRO_FORMAT_A8,
    CAIRO_FORMAT_A1
    /* The value of 4 is reserved by a deprecated enum value.
     * The next format added must have an explicit value of 5.
    CAIRO_FORMAT_RGB16_565 = 4,
    */
} cairo_format_t;

cairo_public cairo_surface_t *
cairo_image_surface_create (cairo_format_t	format,
			    int			width,
			    int			height);

cairo_public int
cairo_format_stride_for_width (cairo_format_t	format,
			       int		width);

cairo_public cairo_surface_t *
cairo_image_surface_create_for_data (unsigned char	       *data,
				     cairo_format_t		format,
				     int			width,
				     int			height,
				     int			stride);

cairo_public unsigned char *
cairo_image_surface_get_data (cairo_surface_t *surface);

cairo_public cairo_format_t
cairo_image_surface_get_format (cairo_surface_t *surface);

cairo_public int
cairo_image_surface_get_width (cairo_surface_t *surface);

cairo_public int
cairo_image_surface_get_height (cairo_surface_t *surface);

cairo_public int
cairo_image_surface_get_stride (cairo_surface_t *surface);

#if CAIRO_HAS_PNG_FUNCTIONS

cairo_public cairo_surface_t *
cairo_image_surface_create_from_png (const char	*filename);

cairo_public cairo_surface_t *
cairo_image_surface_create_from_png_stream (cairo_read_func_t	read_func,
					    void		*closure);

#endif

/* Meta-surface functions */

cairo_public cairo_surface_t *
cairo_meta_surface_create (cairo_content_t	content,
			   double		width_pixels,
			   double		height_pixels);

cairo_public void
cairo_meta_surface_ink_extents (cairo_surface_t *surface,
				double *x0,
				double *y0,
				double *width,
				double *height);

cairo_public cairo_status_t
cairo_meta_surface_replay (cairo_surface_t *surface,
			   cairo_surface_t *target);

/* Pattern creation functions */

cairo_public cairo_pattern_t *
cairo_pattern_create_rgb (double red, double green, double blue);

cairo_public cairo_pattern_t *
cairo_pattern_create_rgba (double red, double green, double blue,
			   double alpha);

cairo_public cairo_pattern_t *
cairo_pattern_create_for_surface (cairo_surface_t *surface);

cairo_public cairo_pattern_t *
cairo_pattern_create_linear (double x0, double y0,
			     double x1, double y1);

cairo_public cairo_pattern_t *
cairo_pattern_create_radial (double cx0, double cy0, double radius0,
			     double cx1, double cy1, double radius1);

cairo_public cairo_pattern_t *
cairo_pattern_reference (cairo_pattern_t *pattern);

cairo_public void
cairo_pattern_destroy (cairo_pattern_t *pattern);

cairo_public unsigned int
cairo_pattern_get_reference_count (cairo_pattern_t *pattern);

cairo_public cairo_status_t
cairo_pattern_status (cairo_pattern_t *pattern);

cairo_public void *
cairo_pattern_get_user_data (cairo_pattern_t		 *pattern,
			     const cairo_user_data_key_t *key);

cairo_public cairo_status_t
cairo_pattern_set_user_data (cairo_pattern_t		 *pattern,
			     const cairo_user_data_key_t *key,
			     void			 *user_data,
			     cairo_destroy_func_t	  destroy);

/**
 * cairo_pattern_type_t:
 * @CAIRO_PATTERN_TYPE_SOLID: The pattern is a solid (uniform)
 * color. It may be opaque or translucent.
 * @CAIRO_PATTERN_TYPE_SURFACE: The pattern is a based on a surface (an image).
 * @CAIRO_PATTERN_TYPE_LINEAR: The pattern is a linear gradient.
 * @CAIRO_PATTERN_TYPE_RADIAL: The pattern is a radial gradient.
 *
 * #cairo_pattern_type_t is used to describe the type of a given pattern.
 *
 * The type of a pattern is determined by the function used to create
 * it. The cairo_pattern_create_rgb() and cairo_pattern_create_rgba()
 * functions create SOLID patterns. The remaining
 * cairo_pattern_create<!-- --> functions map to pattern types in obvious
 * ways.
 *
 * The pattern type can be queried with cairo_pattern_get_type()
 *
 * Most #cairo_pattern_t functions can be called with a pattern of any
 * type, (though trying to change the extend or filter for a solid
 * pattern will have no effect). A notable exception is
 * cairo_pattern_add_color_stop_rgb() and
 * cairo_pattern_add_color_stop_rgba() which must only be called with
 * gradient patterns (either LINEAR or RADIAL). Otherwise the pattern
 * will be shutdown and put into an error state.
 *
 * New entries may be added in future versions.
 *
 * Since: 1.2
 **/
typedef enum _cairo_pattern_type {
    CAIRO_PATTERN_TYPE_SOLID,
    CAIRO_PATTERN_TYPE_SURFACE,
    CAIRO_PATTERN_TYPE_LINEAR,
    CAIRO_PATTERN_TYPE_RADIAL
} cairo_pattern_type_t;

cairo_public cairo_pattern_type_t
cairo_pattern_get_type (cairo_pattern_t *pattern);

cairo_public void
cairo_pattern_add_color_stop_rgb (cairo_pattern_t *pattern,
				  double offset,
				  double red, double green, double blue);

cairo_public void
cairo_pattern_add_color_stop_rgba (cairo_pattern_t *pattern,
				   double offset,
				   double red, double green, double blue,
				   double alpha);

cairo_public void
cairo_pattern_set_matrix (cairo_pattern_t      *pattern,
			  const cairo_matrix_t *matrix);

cairo_public void
cairo_pattern_get_matrix (cairo_pattern_t *pattern,
			  cairo_matrix_t  *matrix);

/**
 * cairo_extend_t:
 * @CAIRO_EXTEND_NONE: pixels outside of the source pattern
 *   are fully transparent
 * @CAIRO_EXTEND_REPEAT: the pattern is tiled by repeating
 * @CAIRO_EXTEND_REFLECT: the pattern is tiled by reflecting
 *   at the edges (Implemented for surface patterns since 1.6)
 * @CAIRO_EXTEND_PAD: pixels outside of the pattern copy
 *   the closest pixel from the source (Since 1.2; but only
 *   implemented for surface patterns since 1.6)
 *
 * #cairo_extend_t is used to describe how pattern color/alpha will be
 * determined for areas "outside" the pattern's natural area, (for
 * example, outside the surface bounds or outside the gradient
 * geometry).
 *
 * The default extend mode is %CAIRO_EXTEND_NONE for surface patterns
 * and %CAIRO_EXTEND_PAD for gradient patterns.
 *
 * New entries may be added in future versions.
 **/
typedef enum _cairo_extend {
    CAIRO_EXTEND_NONE,
    CAIRO_EXTEND_REPEAT,
    CAIRO_EXTEND_REFLECT,
    CAIRO_EXTEND_PAD
} cairo_extend_t;

cairo_public void
cairo_pattern_set_extend (cairo_pattern_t *pattern, cairo_extend_t extend);

cairo_public cairo_extend_t
cairo_pattern_get_extend (cairo_pattern_t *pattern);

/**
 * cairo_filter_t:
 * @CAIRO_FILTER_FAST: A high-performance filter, with quality similar
 *     to %CAIRO_FILTER_NEAREST
 * @CAIRO_FILTER_GOOD: A reasonable-performance filter, with quality
 *     similar to %CAIRO_FILTER_BILINEAR
 * @CAIRO_FILTER_BEST: The highest-quality available, performance may
 *     not be suitable for interactive use.
 * @CAIRO_FILTER_NEAREST: Nearest-neighbor filtering
 * @CAIRO_FILTER_BILINEAR: Linear interpolation in two dimensions
 * @CAIRO_FILTER_GAUSSIAN: This filter value is currently
 *     unimplemented, and should not be used in current code.
 *
 * #cairo_filter_t is used to indicate what filtering should be
 * applied when reading pixel values from patterns. See
 * cairo_pattern_set_source() for indicating the desired filter to be
 * used with a particular pattern.
 */
typedef enum _cairo_filter {
    CAIRO_FILTER_FAST,
    CAIRO_FILTER_GOOD,
    CAIRO_FILTER_BEST,
    CAIRO_FILTER_NEAREST,
    CAIRO_FILTER_BILINEAR,
    CAIRO_FILTER_GAUSSIAN
} cairo_filter_t;

cairo_public void
cairo_pattern_set_filter (cairo_pattern_t *pattern, cairo_filter_t filter);

cairo_public cairo_filter_t
cairo_pattern_get_filter (cairo_pattern_t *pattern);

cairo_public cairo_status_t
cairo_pattern_get_rgba (cairo_pattern_t *pattern,
			double *red, double *green,
			double *blue, double *alpha);

cairo_public cairo_status_t
cairo_pattern_get_surface (cairo_pattern_t *pattern,
			   cairo_surface_t **surface);


cairo_public cairo_status_t
cairo_pattern_get_color_stop_rgba (cairo_pattern_t *pattern,
				   int index, double *offset,
				   double *red, double *green,
				   double *blue, double *alpha);

cairo_public cairo_status_t
cairo_pattern_get_color_stop_count (cairo_pattern_t *pattern,
				    int *count);

cairo_public cairo_status_t
cairo_pattern_get_linear_points (cairo_pattern_t *pattern,
				 double *x0, double *y0,
				 double *x1, double *y1);

cairo_public cairo_status_t
cairo_pattern_get_radial_circles (cairo_pattern_t *pattern,
				  double *x0, double *y0, double *r0,
				  double *x1, double *y1, double *r1);

/* Matrix functions */

cairo_public void
cairo_matrix_init (cairo_matrix_t *matrix,
		   double  xx, double  yx,
		   double  xy, double  yy,
		   double  x0, double  y0);

cairo_public void
cairo_matrix_init_identity (cairo_matrix_t *matrix);

cairo_public void
cairo_matrix_init_translate (cairo_matrix_t *matrix,
			     double tx, double ty);

cairo_public void
cairo_matrix_init_scale (cairo_matrix_t *matrix,
			 double sx, double sy);

cairo_public void
cairo_matrix_init_rotate (cairo_matrix_t *matrix,
			  double radians);

cairo_public void
cairo_matrix_translate (cairo_matrix_t *matrix, double tx, double ty);

cairo_public void
cairo_matrix_scale (cairo_matrix_t *matrix, double sx, double sy);

cairo_public void
cairo_matrix_rotate (cairo_matrix_t *matrix, double radians);

cairo_public cairo_status_t
cairo_matrix_invert (cairo_matrix_t *matrix);

cairo_public void
cairo_matrix_multiply (cairo_matrix_t	    *result,
		       const cairo_matrix_t *a,
		       const cairo_matrix_t *b);

cairo_public void
cairo_matrix_transform_distance (const cairo_matrix_t *matrix,
				 double *dx, double *dy);

cairo_public void
cairo_matrix_transform_point (const cairo_matrix_t *matrix,
			      double *x, double *y);

/* Region functions */

typedef struct _cairo_region cairo_region_t;

typedef struct _cairo_rectangle_int {
    int x, y;
    int width, height;
} cairo_rectangle_int_t;

typedef enum _cairo_region_overlap {
    CAIRO_REGION_OVERLAP_IN,		/* completely inside region */
    CAIRO_REGION_OVERLAP_OUT,		/* completely outside region */
    CAIRO_REGION_OVERLAP_PART		/* partly inside region */
} cairo_region_overlap_t;

cairo_public cairo_region_t *
cairo_region_create (void);

cairo_public cairo_region_t *
cairo_region_create_rectangle (const cairo_rectangle_int_t *rectangle);

cairo_public cairo_region_t *
cairo_region_create_rectangles (cairo_rectangle_int_t *rects,
				int count);

cairo_public cairo_region_t *
cairo_region_copy (cairo_region_t *original);

cairo_public void
cairo_region_destroy (cairo_region_t *region);

cairo_public cairo_status_t
cairo_region_status (cairo_region_t *region);

cairo_public void
cairo_region_get_extents (cairo_region_t        *region,
			  cairo_rectangle_int_t *extents);

cairo_public int
cairo_region_num_rectangles (cairo_region_t *region);

cairo_public void
cairo_region_get_rectangle (cairo_region_t        *region,
			    int                    nth_rectangle,
			    cairo_rectangle_int_t *rectangle);

cairo_public cairo_bool_t
cairo_region_is_empty (cairo_region_t *region);

cairo_public cairo_region_overlap_t
cairo_region_contains_rectangle (cairo_region_t *region,
				 const cairo_rectangle_int_t *rectangle);

cairo_public cairo_bool_t
cairo_region_contains_point (cairo_region_t *region, int x, int y);

cairo_public void
cairo_region_translate (cairo_region_t *region, int dx, int dy);

cairo_public cairo_status_t
cairo_region_subtract (cairo_region_t *dst, cairo_region_t *other);

cairo_public cairo_status_t
cairo_region_subtract_rectangle (cairo_region_t *dst,
				 const cairo_rectangle_int_t *rectangle);

cairo_public cairo_status_t
cairo_region_intersect (cairo_region_t *dst, cairo_region_t *other);

cairo_public cairo_status_t
cairo_region_intersect_rectangle (cairo_region_t *dst,
				  const cairo_rectangle_int_t *rectangle);

cairo_public cairo_status_t
cairo_region_union (cairo_region_t *dst, cairo_region_t *other);

cairo_public cairo_status_t
cairo_region_union_rectangle (cairo_region_t *dst,
			      const cairo_rectangle_int_t *rectangle);


/* Functions to be used while debugging (not intended for use in production code) */
cairo_public void
cairo_debug_reset_static_data (void);


CAIRO_END_DECLS

#endif /* CAIRO_H */<|MERGE_RESOLUTION|>--- conflicted
+++ resolved
@@ -1940,13 +1940,10 @@
  * @CAIRO_SURFACE_TYPE_WIN32_PRINTING: The surface is a win32 printing surface
  * @CAIRO_SURFACE_TYPE_QUARTZ_IMAGE: The surface is of type quartz_image
  * @CAIRO_SURFACE_TYPE_SCRIPT: The surface is of type script, since 1.10
-<<<<<<< HEAD
  * @CAIRO_SURFACE_TYPE_QT: The surface is of type Qt, since 1.10
  * @CAIRO_SURFACE_TYPE_META: The surface is a meta-type, since 1.10
  * @CAIRO_SURFACE_TYPE_VG: The surface is a OpenVG surface, since 1.10
-=======
  * @CAIRO_SURFACE_TYPE_GL: The surface is of type OpenGL, since 1.10
->>>>>>> 6a595747
  *
  * #cairo_surface_type_t is used to describe the type of a given
  * surface. The surface types are also known as "backends" or "surface
@@ -1987,13 +1984,10 @@
     CAIRO_SURFACE_TYPE_WIN32_PRINTING,
     CAIRO_SURFACE_TYPE_QUARTZ_IMAGE,
     CAIRO_SURFACE_TYPE_SCRIPT,
-<<<<<<< HEAD
     CAIRO_SURFACE_TYPE_QT,
     CAIRO_SURFACE_TYPE_META,
-    CAIRO_SURFACE_TYPE_VG
-=======
+    CAIRO_SURFACE_TYPE_VG,
     CAIRO_SURFACE_TYPE_GL,
->>>>>>> 6a595747
 } cairo_surface_type_t;
 
 cairo_public cairo_surface_type_t
